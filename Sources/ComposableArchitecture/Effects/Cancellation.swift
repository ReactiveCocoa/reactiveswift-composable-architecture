import Foundation
import ReactiveSwift

extension Disposable {
  /// Adds this Disposable to the specified CompositeDisposable
  /// Parameters:
  ///    - composite: The CompositeDisposable to which to add this Disposable.
  internal func add(to composite: inout CompositeDisposable) {
    composite.add(self)
  }
}

extension Effect {
  /// Turns an effect into one that is capable of being canceled.
  ///
  /// To turn an effect into a cancellable one you must provide an identifier, which is used in
  /// `Effect.cancel(id:)` to identify which in-flight effect should be canceled. Any hashable
  /// value can be used for the identifier, such as a string, but you can add a bit of protection
  /// against typos by defining a new type that conforms to `Hashable`, such as an empty struct:
  ///
  ///     struct LoadUserId: Hashable {}
  ///
  ///     case .reloadButtonTapped:
  ///       // Start a new effect to load the user
  ///       return environment.loadUser
  ///         .map(Action.userResponse)
  ///         .cancellable(id: LoadUserId(), cancelInFlight: true)
  ///
  ///     case .cancelButtonTapped:
  ///       // Cancel any in-flight requests to load the user
  ///       return .cancel(id: LoadUserId())
  ///
  /// - Parameters:
  ///   - id: The effect's identifier.
  ///   - cancelInFlight: Determines if any in-flight effect with the same identifier should be
  ///     canceled before starting this new one.
  /// - Returns: A new effect that is capable of being canceled by an identifier.
  public func cancellable(id: AnyHashable, cancelInFlight: Bool = false) -> Effect {
<<<<<<< HEAD
    return .deferred { () -> SignalProducer<Value, Error> in
      let subject = Signal<Value, Error>.pipe()

      var values: [Value] = []
      var isCaching = true

      cancellablesLock.sync {
        if cancelInFlight {
          cancellationCancellables[id]?.dispose()
          cancellationCancellables[id] = nil
        }

        let disposable =
          self
          .on {
            guard isCaching else { return }
            values.append($0)
          }
          .start(subject.input)

        disposable.add(to: &cancellationCancellables[id, default: CompositeDisposable()])
      }

      func cleanUp() {
        cancellablesLock.sync {
          guard !isCancelling.contains(id) else { return }
          isCancelling.insert(id)
          defer { isCancelling.remove(id) }

          cancellationCancellables[id]?.dispose()
          cancellationCancellables[id] = nil
        }
      }

      let prefix = SignalProducer(values)
      let output = subject.output.producer
        .on(
          started: { isCaching = false },
          completed: cleanUp,
          interrupted: cleanUp,
          terminated: cleanUp,
          disposed: cleanUp
        )

      return prefix.concat(output)
    }
=======
    let effect = Deferred { () -> Publishers.HandleEvents<PassthroughSubject<Output, Failure>> in
      cancellablesLock.lock()
      defer { cancellablesLock.unlock() }

      let subject = PassthroughSubject<Output, Failure>()
      let cancellable = self.subscribe(subject)

      var cancellationCancellable: AnyCancellable!
      cancellationCancellable = AnyCancellable {
        cancellablesLock.sync {
          subject.send(completion: .finished)
          cancellable.cancel()
          cancellationCancellables[id]?.remove(cancellationCancellable)
          if cancellationCancellables[id]?.isEmpty == .some(true) {
            cancellationCancellables[id] = nil
          }
        }
      }

      cancellationCancellables[id, default: []].insert(
        cancellationCancellable
      )

      return subject.handleEvents(
        receiveCompletion: { _ in cancellationCancellable.cancel() },
        receiveCancel: cancellationCancellable.cancel
      )
    }
    .eraseToEffect()

    return cancelInFlight ? .concatenate(.cancel(id: id), effect) : effect
>>>>>>> c41ae19e
  }

  /// An effect that will cancel any currently in-flight effect with the given identifier.
  ///
  /// - Parameter id: An effect identifier.
  /// - Returns: A new effect that will cancel any currently in-flight effect with the given
  ///   identifier.
  public static func cancel(id: AnyHashable) -> Effect {
    return .fireAndForget {
      cancellablesLock.sync {
<<<<<<< HEAD
        cancellationCancellables[id]?.dispose()
        cancellationCancellables[id] = nil
      }
    }
  }
}

var cancellationCancellables: [AnyHashable: CompositeDisposable] = [:]
let cancellablesLock = NSRecursiveLock()
var isCancelling: Set<AnyHashable> = []
=======
        cancellationCancellables[id]?.forEach { $0.cancel() }
      }
    }
  }
}

var cancellationCancellables: [AnyHashable: Set<AnyCancellable>] = [:]
let cancellablesLock = NSRecursiveLock()
>>>>>>> c41ae19e
<|MERGE_RESOLUTION|>--- conflicted
+++ resolved
@@ -1,12 +1,13 @@
 import Foundation
 import ReactiveSwift
 
-extension Disposable {
-  /// Adds this Disposable to the specified CompositeDisposable
-  /// Parameters:
-  ///    - composite: The CompositeDisposable to which to add this Disposable.
-  internal func add(to composite: inout CompositeDisposable) {
-    composite.add(self)
+extension AnyDisposable: Hashable {
+  public static func == (lhs: AnyDisposable, rhs: AnyDisposable) -> Bool {
+    return ObjectIdentifier(lhs) == ObjectIdentifier(rhs)
+  }
+
+   public func hash(into hasher: inout Hasher) {
+    hasher.combine(ObjectIdentifier(self))
   }
 }
 
@@ -36,67 +37,29 @@
   ///     canceled before starting this new one.
   /// - Returns: A new effect that is capable of being canceled by an identifier.
   public func cancellable(id: AnyHashable, cancelInFlight: Bool = false) -> Effect {
-<<<<<<< HEAD
-    return .deferred { () -> SignalProducer<Value, Error> in
+    let effect = Effect.deferred { () -> SignalProducer<Value, Error> in
+      cancellablesLock.lock()
+      defer { cancellablesLock.unlock() }
+
       let subject = Signal<Value, Error>.pipe()
 
       var values: [Value] = []
       var isCaching = true
 
-      cancellablesLock.sync {
-        if cancelInFlight {
-          cancellationCancellables[id]?.dispose()
-          cancellationCancellables[id] = nil
+      let disposable =
+        self
+        .on {
+          guard isCaching else { return }
+          values.append($0)
         }
+        .start(subject.input)
 
-        let disposable =
-          self
-          .on {
-            guard isCaching else { return }
-            values.append($0)
-          }
-          .start(subject.input)
-
-        disposable.add(to: &cancellationCancellables[id, default: CompositeDisposable()])
-      }
-
-      func cleanUp() {
+      var cancellationDisposable: AnyDisposable!
+      cancellationDisposable = AnyDisposable {
         cancellablesLock.sync {
-          guard !isCancelling.contains(id) else { return }
-          isCancelling.insert(id)
-          defer { isCancelling.remove(id) }
-
-          cancellationCancellables[id]?.dispose()
-          cancellationCancellables[id] = nil
-        }
-      }
-
-      let prefix = SignalProducer(values)
-      let output = subject.output.producer
-        .on(
-          started: { isCaching = false },
-          completed: cleanUp,
-          interrupted: cleanUp,
-          terminated: cleanUp,
-          disposed: cleanUp
-        )
-
-      return prefix.concat(output)
-    }
-=======
-    let effect = Deferred { () -> Publishers.HandleEvents<PassthroughSubject<Output, Failure>> in
-      cancellablesLock.lock()
-      defer { cancellablesLock.unlock() }
-
-      let subject = PassthroughSubject<Output, Failure>()
-      let cancellable = self.subscribe(subject)
-
-      var cancellationCancellable: AnyCancellable!
-      cancellationCancellable = AnyCancellable {
-        cancellablesLock.sync {
-          subject.send(completion: .finished)
-          cancellable.cancel()
-          cancellationCancellables[id]?.remove(cancellationCancellable)
+          subject.input.sendCompleted()
+          disposable.dispose()
+          cancellationCancellables[id]?.remove(cancellationDisposable)
           if cancellationCancellables[id]?.isEmpty == .some(true) {
             cancellationCancellables[id] = nil
           }
@@ -104,18 +67,21 @@
       }
 
       cancellationCancellables[id, default: []].insert(
-        cancellationCancellable
+        cancellationDisposable
       )
 
-      return subject.handleEvents(
-        receiveCompletion: { _ in cancellationCancellable.cancel() },
-        receiveCancel: cancellationCancellable.cancel
-      )
+      return SignalProducer(values)
+        .concat(subject.output.producer)
+        .on(
+          started: { isCaching = false },
+          completed: cancellationDisposable.dispose,
+          interrupted: cancellationDisposable.dispose,
+          terminated: cancellationDisposable.dispose,
+          disposed: cancellationDisposable.dispose
+        )
     }
-    .eraseToEffect()
 
     return cancelInFlight ? .concatenate(.cancel(id: id), effect) : effect
->>>>>>> c41ae19e
   }
 
   /// An effect that will cancel any currently in-flight effect with the given identifier.
@@ -126,24 +92,11 @@
   public static func cancel(id: AnyHashable) -> Effect {
     return .fireAndForget {
       cancellablesLock.sync {
-<<<<<<< HEAD
-        cancellationCancellables[id]?.dispose()
-        cancellationCancellables[id] = nil
+        cancellationCancellables[id]?.forEach { $0.dispose() }
       }
     }
   }
 }
 
-var cancellationCancellables: [AnyHashable: CompositeDisposable] = [:]
-let cancellablesLock = NSRecursiveLock()
-var isCancelling: Set<AnyHashable> = []
-=======
-        cancellationCancellables[id]?.forEach { $0.cancel() }
-      }
-    }
-  }
-}
-
-var cancellationCancellables: [AnyHashable: Set<AnyCancellable>] = [:]
-let cancellablesLock = NSRecursiveLock()
->>>>>>> c41ae19e
+var cancellationCancellables: [AnyHashable: Set<AnyDisposable>] = [:]
+let cancellablesLock = NSRecursiveLock()