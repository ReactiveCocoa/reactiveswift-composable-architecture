--- conflicted
+++ resolved
@@ -234,16 +234,14 @@
 @available(iOS 13.0, OSX 10.15, tvOS 13.0, watchOS 6.0, *)
 extension IdentifiedArray: Hashable where Element: Hashable {}
 
-<<<<<<< HEAD
-@available(iOS 13.0, OSX 10.15, tvOS 13.0, watchOS 6.0, *)
-=======
+@available(iOS 13.0, OSX 10.15, tvOS 13.0, watchOS 6.0, *)
 extension IdentifiedArray where Element: Comparable {
   public mutating func sort() {
     sort(by: <)
   }
 }
 
->>>>>>> a20b0b1d
+@available(iOS 13.0, OSX 10.15, tvOS 13.0, watchOS 6.0, *)
 extension IdentifiedArray: ExpressibleByArrayLiteral where Element: Identifiable, ID == Element.ID {
   public init(arrayLiteral elements: Element...) {
     self.init(elements)
