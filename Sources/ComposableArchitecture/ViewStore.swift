--- conflicted
+++ resolved
@@ -87,11 +87,7 @@
     self.produced = produced
     self.state = store.state
     self._send = store.send
-<<<<<<< HEAD
     self.viewDisposable = produced.producer.startWithValues { [weak self] state in
-=======
-    self.viewDisposable = producer.startWithValues { [weak self] state in
->>>>>>> 81d795b6
       self?.state = state
     }
   }
@@ -265,11 +261,7 @@
       self.binding(send: { _ in action })
     }
   #endif
-<<<<<<< HEAD
   
-=======
-
->>>>>>> 81d795b6
   deinit {
     viewDisposable?.dispose()
   }
