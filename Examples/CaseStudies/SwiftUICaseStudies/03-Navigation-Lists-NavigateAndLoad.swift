--- conflicted
+++ resolved
@@ -29,25 +29,6 @@
   var mainQueue: DateScheduler
 }
 
-<<<<<<< HEAD
-let eagerListNavigationReducer = Reducer<
-  EagerListNavigationState, EagerListNavigationAction, EagerListNavigationEnvironment
->.combine(
-  Reducer { state, action, environment in
-
-    struct CancelId: Hashable {}
-
-    switch action {
-    case .counter:
-      return .none
-
-    case let .setNavigation(selection: .some(id)):
-      state.selection = Identified(nil, id: id)
-
-      return Effect(value: .setNavigationSelectionDelayCompleted)
-        .delay(1, on: environment.mainQueue)
-        .cancellable(id: CancelId())
-=======
 let eagerListNavigationReducer = counterReducer
   .optional
   .pullback(state: \Identified.value, action: .self, environment: { $0 })
@@ -72,8 +53,7 @@
         state.selection = Identified(nil, id: id)
 
         return Effect(value: .setNavigationSelectionDelayCompleted)
-          .delay(for: 1, scheduler: environment.mainQueue)
-          .eraseToEffect()
+          .delay(1, on: environment.mainQueue)
           .cancellable(id: CancelId())
 
       case .setNavigation(selection: .none):
@@ -82,7 +62,6 @@
         }
         state.selection = nil
         return .cancel(id: CancelId())
->>>>>>> c41ae19e
 
       case .setNavigationSelectionDelayCompleted:
         guard let id = state.selection?.id else { return .none }
