--- conflicted
+++ resolved
@@ -24,17 +24,6 @@
   var mainQueue: DateScheduler
 }
 
-<<<<<<< HEAD
-let eagerSheetReducer = Reducer<
-  EagerSheetState, EagerSheetAction, EagerSheetEnvironment
->.combine(
-  Reducer { state, action, environment in
-    switch action {
-    case .setSheet(isPresented: true):
-      state.isSheetPresented = true
-      return Effect(value: .setSheetIsPresentedDelayCompleted)
-        .delay(1, on: environment.mainQueue)
-=======
 let eagerSheetReducer = counterReducer
   .optional
   .pullback(
@@ -50,9 +39,7 @@
       case .setSheet(isPresented: true):
         state.isSheetPresented = true
         return Effect(value: .setSheetIsPresentedDelayCompleted)
-          .delay(for: 1, scheduler: environment.mainQueue)
-          .eraseToEffect()
->>>>>>> c41ae19e
+          .delay(1, on: environment.mainQueue)
 
       case .setSheet(isPresented: false):
         state.isSheetPresented = false
