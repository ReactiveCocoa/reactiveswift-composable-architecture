--- conflicted
+++ resolved
@@ -39,61 +39,9 @@
   }
 }
 
-<<<<<<< HEAD
-public let loginReducer = Reducer<LoginState, LoginAction, LoginEnvironment> {
-  state, action, environment in
-  switch action {
-  case .alertDismissed:
-    state.alertData = nil
-    return .none
-
-  case let .emailChanged(email):
-    state.email = email
-    state.isFormValid = !state.email.isEmpty && !state.password.isEmpty
-    return .none
-
-  case let .loginResponse(.success(response)):
-    state.isLoginRequestInFlight = false
-    if response.twoFactorRequired {
-      state.twoFactor = TwoFactorState(token: response.token)
-    }
-    return .none
-
-  case let .loginResponse(.failure(error)):
-    state.alertData = AlertData(title: error.localizedDescription)
-    state.isLoginRequestInFlight = false
-    return .none
-
-  case let .passwordChanged(password):
-    state.password = password
-    state.isFormValid = !state.email.isEmpty && !state.password.isEmpty
-    return .none
-
-  case .loginButtonTapped:
-    state.isLoginRequestInFlight = true
-    return environment.authenticationClient
-      .login(LoginRequest(email: state.email, password: state.password))
-      .observe(on: environment.mainQueue)
-      .catchToEffect()
-      .map(LoginAction.loginResponse)
-
-  case .twoFactor:
-    return .none
-
-  case .twoFactorDismissed:
-    state.twoFactor = nil
-    return .none
-  }
-}
-
-public let loginFeatureReducer = Reducer.combine(
-  loginReducer,
-  twoFactorReducer.optional.pullback(
-=======
 public let loginReducer = twoFactorReducer
   .optional
   .pullback(
->>>>>>> c41ae19e
     state: \.twoFactor,
     action: /LoginAction.twoFactor,
     environment: {
@@ -137,7 +85,7 @@
         state.isLoginRequestInFlight = true
         return environment.authenticationClient
           .login(LoginRequest(email: state.email, password: state.password))
-          .receive(on: environment.mainQueue)
+          .observe(on: environment.mainQueue)
           .catchToEffect()
           .map(LoginAction.loginResponse)
 
