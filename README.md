# A Reactive Swift fork of The Composable Architecture

[![Swift 5.2](https://img.shields.io/badge/swift-5.2-ED523F.svg?style=flat)](https://swift.org/download/)
[![CI](https://github.com/trading-point/reactiveswift-composable-architecture/workflows/CI/badge.svg)](https://github.com/trading-point/reactiveswift-composable-architecture/actions?query=workflow%3ACI)

[Pointfreeco's](https://github.com/pointfreeco) [The Composable Architecture](https://github.com/pointfreeco/swift-composable-architecture) uses Apple's Combine framework as the basis of its `Effect` type. Unfortunately, Combine is only available on iOS 13 and macOS 10.15 and above. In order to be able to use it with earlier versions of the OSes, this fork has adapted The Composable Architecture to use [Reactive Swift](https://github.com/ReactiveCocoa/ReactiveSwift) as the basis for the `Effect` type.

## Effect type implementations
<details>
<summary>Combine vs ReactiveSwift</summary>

In Pointfreeco's composable architecture the `Effect` type wraps a Combine `Producer`, and also conforms to the `Publisher` protocol. This is required due to the way that each operation on a `Publisher` (e.g. `map`) returns a new type of Publisher (`Publishers.Map` in the case of `map`), so in order to have a single `Effect` type these publisher types always need to be erased back to just the `Effect` type with `eraseToEffect()`.

Using ReactiveSwift, which doesn't use Combine's type model, `Effect<Output, Failure>` is simply a typealias for `SignalProducer<Value, Error>`. There is never a need to type erase. Also, due to ReactiveSwift's lifetime based disposable handling, you rarely need to keep a reference to a `Disposable`, unlike in Combine, where you must always keep a reference to any `Cancellable` otherwise it will terminate immediately.

</details>


# The Composable Architecture

The Composable Architecture is a library for building applications in a consistent and understandable way, with composition, testing, and ergonomics in mind. It can be used in SwiftUI, UIKit, and more, and on any Apple platform (iOS, macOS, tvOS, and watchOS).

* [What is the Composable Architecture?](#what-is-the-composable-architecture)
* [Learn more](#learn-more)
* [Examples](#examples)
* [Basic usage](#basic-usage)
* [Supplemental libraries](#supplementary-libraries)
* [FAQ](#faq)
* [Requirements](#requirements)
* [Installation](#installation)
* [Help](#help)
* [Credits and thanks](#credits-and-thanks)
* [Other libraries](#other-libraries)

## What is the Composable Architecture?

This library provides a few core tools that can be used to build applications of varying purpose and complexity. It provides compelling stories that you can follow to solve many problems you encounter day-to-day when building applications, such as:

* **State management**
  <br> How to manage the state of your application using simple value types, and share state across many screens so that mutations in one screen can be immediately observed in another screen.

* **Composition**
  <br> How to break down large features into smaller components that can be extracted to their own, isolated modules and be easily glued back together to form the feature.

* **Side effects**
  <br> How to let certain parts of the application talk to the outside world in the most testable and understandable way possible.

* **Testing**
  <br> How to not only test a feature built in the architecture, but also write integration tests for features that have been composed of many parts, and write end-to-end tests to understand how side effects influence your application. This allows you to make strong guarantees that your business logic is running in the way you expect.

* **Ergonomics**
  <br> How to accomplish all of the above in a simple API with as few concepts and moving parts as possible.

## Learn More

The Composable Architecture was designed over the course of many episodes on [Point-Free](https://www.pointfree.co), a video series exploring functional programming and the Swift language, hosted by [Brandon Williams](https://twitter.com/mbrandonw) and [Stephen Celis](https://twitter.com/stephencelis).

You can watch all of the episodes [here](https://www.pointfree.co/collections/composable-architecture), as well as a dedicated, multipart tour of the architecture from scratch: [part 1](https://www.pointfree.co/collections/composable-architecture/a-tour-of-the-composable-architecture/ep100-a-tour-of-the-composable-architecture-part-1), [part 2](https://www.pointfree.co/collections/composable-architecture/a-tour-of-the-composable-architecture/ep101-a-tour-of-the-composable-architecture-part-2), [part 3](https://www.pointfree.co/collections/composable-architecture/a-tour-of-the-composable-architecture/ep102-a-tour-of-the-composable-architecture-part-3) and [part 4](https://www.pointfree.co/collections/composable-architecture/a-tour-of-the-composable-architecture/ep103-a-tour-of-the-composable-architecture-part-4).

<a href="https://www.pointfree.co/collections/composable-architecture">
  <img alt="video poster image" src="https://i.vimeocdn.com/video/850265054.jpg" width="600">
</a>

## Examples

[![Screen shots of example applications](https://d3rccdn33rt8ze.cloudfront.net/composable-architecture/demos.png)](./Examples)

This repo comes with _lots_ of examples to demonstrate how to solve common and complex problems with the Composable Architecture. Check out [this](./Examples) directory to see them all, including:

* [Case Studies](./Examples/CaseStudies)
  * Getting started
  * Effects
  * Navigation
  * Higher-order reducers
  * Reusable components

The following examples have not yet been adapted for ReactiveSwift
* [Location manager](./Examples/LocationManager)
* [Motion manager](./Examples/MotionManager)
* [Search](./Examples/Search)
* [Speech Recognition](./Examples/SpeechRecognition)
* [Tic-Tac-Toe](./Examples/TicTacToe)
* [Todos](./Examples/Todos)
* [Voice memos](./Examples/VoiceMemos)

## Basic Usage

To build a feature using the Composable Architecture you define some types and values that model your domain:

* **State**: A type that describes the data your feature needs to perform its logic and render its UI.
* **Action**: A type that represents all of the actions that can happen in your feature, such as user actions, notifications, event sources and more.
* **Environment**: A type that holds any dependencies the feature needs, such as API clients, analytics clients, etc.
* **Reducer**: A function that describes how to evolve the current state of the app to the next state given an action. The reducer is also responsible for returning any effects that should be run, such as API requests, which can be done by returning an `Effect` value.
* **Store**: The runtime that actually drives your feature. You send all user actions to the store so that the store can run the reducer and effects, and you can observe state changes in the store so that you can update UI.

The benefits of doing this is that you will instantly unlock testability of your feature, and you will be able to break large, complex features into smaller domains that can be glued together.

As a basic example, consider a UI that shows a number along with "+" and "−" buttons that increment and decrement the number. To make things interesting, suppose there is also a button that when tapped makes an API request to fetch a random fact about that number and then displays the fact in an alert.

The state of this feature would consist of an integer for the current count, as well as an optional string that represents the title of the alert we want to show (optional because `nil` represents not showing an alert):

```swift
struct AppState: Equatable {
  var count = 0
  var numberFactAlert: String?
}
```

Next we have the actions in the feature. There are the obvious actions, such as tapping the decrement button, increment button, or fact button. But there are also some slightly non-obvious ones, such as the action of the user dismissing the alert, and the action that occurs when we receive a response from the fact API request:

```swift
enum AppAction: Equatable {
  case factAlertDismissed
  case decrementButtonTapped
  case incrementButtonTapped
  case numberFactButtonTapped
  case numberFactResponse(Result<String, ApiError>)
}

struct ApiError: Error, Equatable {}
```

Next we model the environment of dependencies this feature needs to do its job. In particular, to fetch a number fact we need to construct an `Effect` value that encapsulates the network request. So that dependency is a function from `Int` to `Effect<String, ApiError>`, where `String` represents the response from the request. Further, the effect will typically do its work on a background thread (as is the case with `URLSession`), and so we need a way to receive the effect's values on the main queue. We do this via a main queue scheduler, which is a dependency that is important to control so that we can write tests. We must use an `DateScheduler` so that we can use a live `QueueScheduler` in production and a test scheduler in tests.

```swift
struct AppEnvironment {
  var mainQueue: DateScheduler
  var numberFact: (Int) -> Effect<String, ApiError>
}
```

Next, we implement a reducer that implements the logic for this domain. It describes how to change the current state to the next state, and describes what effects need to be executed. Some actions don't need to execute effects, and they can return `.none` to represent that:

```swift
let appReducer = Reducer<AppState, AppAction, AppEnvironment> { state, action, environment in
  switch action {
  case .factAlertDismissed:
    state.numberFactAlert = nil
    return .none

  case .decrementButtonTapped:
    state.count -= 1
    return .none

  case .incrementButtonTapped:
    state.count += 1
    return .none

  case .numberFactButtonTapped:
    return environment.numberFact(state.count)
      .observe(on: environment.mainQueue)
      .catchToEffect()
      .map(AppAction.numberFactResponse)

  case let .numberFactResponse(.success(fact)):
    state.numberFactAlert = fact
    return .none

  case let .numberFactResponse(.failure):
    state.numberFactAlert = "Could not load a number fact :("
    return .none
  }
}
```

And then finally we define the view that displays the feature. It holds onto a `Store<AppState, AppAction>` so that it can observe all changes to the state and re-render, and we can send all user actions to the store so that state changes. We must also introduce a struct wrapper around the fact alert to make it `Identifiable`, which the `.alert` view modifier requires:

```swift
struct AppView: View {
  let store: Store<AppState, AppAction>

  var body: some View {
    WithViewStore(self.store) { viewStore in
      VStack {
        HStack {
          Button("−") { viewStore.send(.decrementButtonTapped) }
          Text("\(viewStore.count)")
          Button("+") { viewStore.send(.incrementButtonTapped) }
        }

        Button("Number fact") { viewStore.send(.numberFactButtonTapped) }
      }
      .alert(
        item: viewStore.binding(
          get: { $0.numberFactAlert.map(FactAlert.init(title:)) },
          send: .factAlertDismissed
        ),
        content: { Alert(title: Text($0.title)) }
      )
    }
  }
}

struct FactAlert: Identifiable {
  var title: String
  var id: String { self.title }
}
```

It's important to note that we were able to implement this entire feature without having a real, live effect at hand. This is important because it means features can be built in isolation without building their dependencies, which can help compile times.

It is also straightforward to have a UIKit controller driven off of this store. You subscribe to the store in `viewDidLoad` in order to update the UI and show alerts. The code is a bit longer than the SwiftUI version, so we have collapsed it here:

<details>
  <summary>Click to expand!</summary>

  ```swift
  class AppViewController: UIViewController {
    let viewStore: ViewStore<AppState, AppAction>

    init(store: Store<AppState, AppAction>) {
      self.viewStore = ViewStore(store)
      super.init(nibName: nil, bundle: nil)
    }

    required init?(coder: NSCoder) {
      fatalError("init(coder:) has not been implemented")
    }

    override func viewDidLoad() {
      super.viewDidLoad()

      let countLabel = UILabel()
      let incrementButton = UIButton()
      let decrementButton = UIButton()
      let factButton = UIButton()

      // Omitted: Add subviews and set up constraints...

      self.viewStore.publisher
        .map(String.init)
        .assign(to: \.text, on: countLabel)

      self.viewStore.publisher.numberFactAlert
        .startWithValues { [weak self] numberFactAlert in
          let alertController = UIAlertController(
            title: numberFactAlert, message: nil, preferredStyle: .alert
          )
          alertController.addAction(
            UIAlertAction(
              title: "Ok",
              style: .default,
              handler: { _ in self?.viewStore.send(.factAlertDismissed) }
            )
          )
          self?.present(alertController, animated: true, completion: nil)
        }
    }

    @objc private func incrementButtonTapped() {
      self.viewStore.send(.incrementButtonTapped)
    }
    @objc private func decrementButtonTapped() {
      self.viewStore.send(.decrementButtonTapped)
    }
    @objc private func factButtonTapped() {
      self.viewStore.send(.numberFactButtonTapped)
    }
  }
  ```
</details>

Once we are ready to display this view, for example in the scene delegate, we can construct a store. This is the moment where we need to supply the dependencies, and for now we can just use an effect that immediately returns a mocked string:

```swift
let appView = AppView(
  store: Store(
    initialState: AppState(),
    reducer: appReducer,
    environment: AppEnvironment(
      mainQueue: QueueScheduler.main,
      numberFact: { number in Effect(value: "\(number) is a good number Brent") }
    )
  )
)
```

And that is enough to get something on the screen to play around with. It's definitely a few more steps than if you were to do this in a vanilla SwiftUI way, but there are a few benefits. It gives us a consistent manner to apply state mutations, instead of scattering logic in some observable objects and in various action closures of UI components. It also gives us a concise way of expressing side effects. And we can immediately test this logic, including the effects, without doing much additional work.

### Testing

To test, you first create a `TestStore` with the same information that you would to create a regular `Store`, except this time we can supply test-friendly dependencies. In particular, we use a test scheduler instead of the live `QueueScheduler.main` scheduler because that allows us to control when work is executed, and we don't have to artificially wait for queues to catch up.

```swift
let scheduler = TestScheduler()

let store = TestStore(
  initialState: AppState(),
  reducer: appReducer,
  environment: AppEnvironment(
    mainQueue: scheduler,
    numberFact: { number in Effect(value: "\(number) is a good number Brent") }
  )
)
```

Once the test store is created we can use it to make an assertion of an entire user flow of steps. Each step of the way we need to prove that state changed how we expect. Further, if a step causes an effect to be executed, which feeds data back into the store, we must assert that those actions were received properly.

The test below has the user increment and decrement the count, then they ask for a number fact, and the response of that effect triggers an alert to be shown, and then dismissing the alert causes the alert to go away.

```swift
store.assert(
  // Test that tapping on the increment/decrement buttons changes the count
  .send(.incrementButtonTapped) {
    $0.count = 1
  },
  .send(.decrementButtonTapped) {
    $0.count = 0
  },

  // Test that tapping the fact button causes us to receive a response from the effect. Note
  // that we have to advance the scheduler because we used `.receive(on:)` in the reducer.
  .send(.numberFactButtonTapped),
  .do { scheduler.advance() },
  .receive(.numberFactResponse(.success("0 is a good number Brent"))) {
    $0.numberFactAlert = "0 is a good number Brent"
  },

  // And finally dismiss the alert
  .send(.factAlertDismissed) {
    $0.numberFactAlert = nil
  }
)
```

That is the basics of building and testing a feature in the Composable Architecture. There are _a lot_ more things to be explored, such as composition, modularity, adaptability, and complex effects. The [Examples](./Examples) directory has a bunch of projects to explore to see more advanced usages.

### Debugging

The Composable Architecture comes with a number of tools to aid in debugging.

* `reducer.debug()` enhances a reducer with debug-printing that describes every action the reducer receives and every mutation it makes to state.

    ``` diff
    received action:
      AppAction.todoCheckboxTapped(
        index: 0
      )
      AppState(
        todos: [
          Todo(
    -       isComplete: false,
    +       isComplete: true,
            description: "Milk",
            id: 5834811A-83B4-4E5E-BCD3-8A38F6BDCA90
          ),
          Todo(
            isComplete: false,
            description: "Eggs",
            id: AB3C7921-8262-4412-AA93-9DC5575C1107
          ),
          Todo(
            isComplete: true,
            description: "Hand Soap",
            id: 06E94D88-D726-42EF-BA8B-7B4478179D19
          ),
        ]
      )
    ```

* `reducer.signpost()` instruments a reducer with signposts so that you can gain insight into how long actions take to execute, and when effects are running.

    <img src="https://s3.amazonaws.com/pointfreeco-production/point-free-pointers/0044-signposts-cover.jpg" width="600">

## Supplementary libraries

One of the most important principles of the Composable Architecture is that side effects are never performed directly, but instead are wrapped in the `Effect` type, returned from reducers, and then the `Store` later performs the effect. This is crucial for simplifying how data flows through an application, and for gaining testability on the full end-to-end cycle of user action to effect execution.

However, this also means that many libraries and SDKs you interact with on a daily basis need to be retrofitted to be a little more friendly to the Composable Architecture style. That's why we'd like to ease the pain of using some of Apple's most popular frameworks by providing wrapper libraries that expose their functionality in a way that plays nicely with our library. So far we support:

* [`ComposableCoreLocation`](./Sources/ComposableCoreLocation/): A wrapper around `CLLocationManager` that makes it easy to use from a reducer, and easy to write tests on how your logic interacts with `CLLocationManager`'s functionality.
* More to come soon. Keep an eye out 😉

If you are interested in contributing a wrapper library for a framework that we have not yet covered, feel free to open an issue expressing your interest so that we can discuss a path forward.

## FAQ

* How does the Composable Architecture compare to Elm, Redux, and others?
  <details>
    <summary>Expand to see answer</summary>
    The Composable Architecture (TCA) is built on a foundation of ideas popularized by Elm and Redux, but made to feel at home in the Swift language and on Apple's platforms.

    In some ways TCA is a little more opinionated than the other libraries. For example, Redux is not prescriptive with how one executes side effects, but TCA requires all side effects to be modeled in the `Effect` type and returned from the reducer.

    In other ways TCA is a little more lax than the other libraries. For example, Elm controls what kinds of effects can be created via the `Cmd` type, but TCA allows an escape hatch to any kind of effect since `Effect` conforms to the Combine `Publisher` protocol.

    And then there are certain things that TCA prioritizes highly that are not points of focus for Redux, Elm, or most other libraries. For example, composition is very important aspect of TCA, which is the process of breaking down large features into smaller units that can be glued together. This is accomplished with the `pullback` and `combine` operators on reducers, and it aids in handling complex features as well as modularization for a better-isolated code base and improved compile times.
  </details>

* Why isn't `Store` thread-safe? <br> Why isn't `send` queued? <br> Why isn't `send` run on the main thread?
  <details>
    <summary>Expand to see answer</summary>

    When an action is sent to the `Store`, a reducer is run on the current state, and this process cannot be done from multiple threads. A possible work around is to use a queue in `send`s implementation, but this introduces a few new complications:

    1. If done simply with `DispatchQueue.main.async` you will incur a thread hop even when you are already on the main thread. This can lead to unexpected behavior in UIKit and SwiftUI, where sometimes you are required to do work synchronously, such as in animation blocks.

    2. It is possible to create a scheduler that performs its work immediately when on the main thread and otherwise uses `DispatchQueue.main.async` (_e.g._ see ReactiveSwift's [`UIScheduler`](https://github.com/ReactiveCocoa/ReactiveSwift/blob/f97db218c0236b0c6ef74d32adb3d578792969c0/Sources/Scheduler.swift)). This introduces a lot more complexity, and should probably not be adopted without having a very good reason.

    At the end of the day, we require `Store` to be used in much the same way that you interact with Apple's APIs. Just as `URLSession` delivers its results on a background thread, thus making you responsible for dispatching back to the main thread, the Composable Architecture makes you responsible for making sure to send actions on the main thread. If you are using an effect that may deliver its output on a non-main thread, you must explicitly perform `.observe(on:)` in order to force it back on the main thread.

    This approach makes the fewest number of assumptions about how effects are created and transformed, and prevents unnecessary thread hops and re-dispatching. It also provides some testing benefits. If your effects are not responsible for their own scheduling, then in tests all of the effects would run synchronously and immediately. You would not be able to test how multiple in-flight effects interleave with each other and affect the state of your application. However, by leaving scheduling out of the `Store` we get to test these aspects of our effects if we so desire, or we can ignore if we prefer. We have that flexibility.

    However, if you are still not a fan of our choice, then never fear! The Composable Architecture is flexible enough to allow you to introduce this functionality yourself if you so desire. It is possible to create a higher-order reducer that can force all effects to deliver their output on the main thread, regardless of where the effect does its work:

    ```swift
    extension Reducer {
      func receive<S: DateScheduler>(on scheduler: S) -> Self {
        Self { state, action, environment in
          self(&state, action, environment)
            .observe(on: scheduler)
        }
      }
    }
    ```

    You would probably still want something like a `UIScheduler` so that you don't needlessly perform thread hops.
  </details>

## Requirements

<<<<<<< HEAD
This fork of The Composable Architecture uses the ReactiveSwift framework, it currently requires minimum deployment targets of iOS 12, macOS 10.14, Mac Catalyst 14, tvOS 14, and watchOS 5, although it may be possible to support earlier versions too.
=======
The Composable Architecture depends on the Combine framework, so it requires minimum deployment targets of iOS 13, macOS 10.15, Mac Catalyst 13, tvOS 13, and watchOS 6. If your application must support older OSes, there is [a ReactiveSwift fork](https://github.com/trading-point/reactiveswift-composable-architecture) that you can adopt!
>>>>>>> c41ae19e

## Installation

You can add ComposableArchitecture to an Xcode project by adding it as a package dependency.

  1. From the **File** menu, select **Swift Packages › Add Package Dependency…**
  2. Enter "https://github.com/trading-point/reactiveswift-composable-architecture" into the package repository URL text field
  3. Depending on how your project is structured:
      - If you have a single application target that needs access to the library, then add **ComposableArchitecture** directly to your application.
      - If you want to use this library from multiple targets you must create a shared framework that depends on **ComposableArchitecture** and then depend on that framework in all of your targets. For an example of this, check out the [Tic-Tac-Toe](./Examples/TicTacToe) demo application, which splits lots of features into modules and consumes the static library in this fashion using the **TicTacToeCommon** framework.

## Help

If you want to discuss the Composable Architecture or have a question about how to use it to solve a particular problem, ask around on [its Swift forum](https://forums.swift.org/c/related-projects/swift-composable-architecture).

## Credits and thanks

The following people gave feedback on the library at its early stages and helped make the library what it is today:

Paul Colton, Kaan Dedeoglu, Matt Diephouse, Josef Doležal, Eimantas, Matthew Johnson, George Kaimakas, Nikita Leonov, Christopher Liscio, Jeffrey Macko, Alejandro Martinez, Shai Mishali, Willis Plummer, Simon-Pierre Roy, Justin Price, Sven A. Schmidt, Kyle Sherman, Petr Šíma, Jasdev Singh, Maxim Smirnov, Ryan Stone, Daniel Hollis Tavares, and all of the [Point-Free](https://www.pointfree.co) subscribers 😁.

Special thanks to [Chris Liscio](https://twitter.com/liscio) who helped us work through many strange SwiftUI quirks and helped refine the final API.

## Other libraries

The Composable Architecture was built on a foundation of ideas started by other libraries, in particular [Elm](https://elm-lang.org) and [Redux](https://redux.js.org/).

There are also many architecture libraries in the Swift and iOS community. Each one of these has their own set of priorities and trade-offs that differ from the Composable Architecture.

* [RIBs](https://github.com/uber/RIBs)
* [Loop](https://github.com/ReactiveCocoa/Loop)
* [ReSwift](https://github.com/ReSwift/ReSwift)
* [Workflow](https://github.com/square/workflow)
* [ReactorKit](https://github.com/ReactorKit/ReactorKit)
* [RxFeedback](https://github.com/NoTests/RxFeedback.swift)
* [Mobius.swift](https://github.com/spotify/mobius.swift)
* <details>
  <summary>And more</summary>

  * [PromisedArchitectureKit](https://github.com/RPallas92/PromisedArchitectureKit)
  </details>

## License

This library is released under the MIT license. See [LICENSE](LICENSE) for details.<|MERGE_RESOLUTION|>--- conflicted
+++ resolved
@@ -73,8 +73,6 @@
   * Navigation
   * Higher-order reducers
   * Reusable components
-
-The following examples have not yet been adapted for ReactiveSwift
 * [Location manager](./Examples/LocationManager)
 * [Motion manager](./Examples/MotionManager)
 * [Search](./Examples/Search)
@@ -419,11 +417,7 @@
 
 ## Requirements
 
-<<<<<<< HEAD
 This fork of The Composable Architecture uses the ReactiveSwift framework, it currently requires minimum deployment targets of iOS 12, macOS 10.14, Mac Catalyst 14, tvOS 14, and watchOS 5, although it may be possible to support earlier versions too.
-=======
-The Composable Architecture depends on the Combine framework, so it requires minimum deployment targets of iOS 13, macOS 10.15, Mac Catalyst 13, tvOS 13, and watchOS 6. If your application must support older OSes, there is [a ReactiveSwift fork](https://github.com/trading-point/reactiveswift-composable-architecture) that you can adopt!
->>>>>>> c41ae19e
 
 ## Installation
 
